use azure_kusto_data::models::V2QueryResult;
use azure_kusto_data::prelude::*;
use azure_kusto_data::request_options::RequestOptionsBuilder;
use azure_kusto_data::types::{KustoDateTime, KustoDuration};
use clap::Parser;
use futures::{pin_mut, TryStreamExt};
use serde::{Deserialize, Serialize};
use serde_json::Value;
use std::error::Error;

/// Simple program to greet a person
#[derive(Parser, Debug, Clone)]
#[clap(author, version, about, long_about = None)]
struct Args {
    /// Kusto cluster endpoint
    #[clap(env, long)]
    endpoint: String,

    /// Name of the database
    #[clap(env, long)]
    database: String,

    /// Query to execute
    #[clap(env, long)]
    query: String,

    #[clap(env = "AZURE_CLIENT_ID", long)]
    application_id: String,

    #[clap(env = "AZURE_CLIENT_SECRET", long)]
    application_key: String,

    #[clap(env = "AZURE_TENANT_ID", long)]
    tenant_id: String,
}

#[tokio::main]
async fn main() -> Result<(), Box<dyn Error>> {
    let args = Args::parse();

    let kcsb = ConnectionString::with_application_auth(
        args.endpoint.clone(),
        args.application_id.clone(),
        args.application_key.clone(),
        args.tenant_id.clone(),
    );

    let client = KustoClient::try_from(kcsb).unwrap();

    non_progressive(&args, &client).await;

    progressive(&args, &client).await?;

    to_struct(&args, &client).await?;

    Ok(())
}

async fn progressive(args: &Args, client: &KustoClient) -> Result<(), Box<dyn Error>> {
    println!("Querying {} with streaming client", args.query);

    let stream = client
        .execute_query_with_options(
            args.database.clone(),
            args.query.clone(),
            Some(
                RequestOptionsBuilder::default()
                    .with_results_progressive_enabled(true)
                    .build()
                    .expect("Failed to create request options"),
            ),
        )
<<<<<<< HEAD
        .into_stream()
        .await?;
=======
        .await
        .unwrap();
>>>>>>> f93092ae

    println!("Printing all streaming results");

    pin_mut!(stream);

    while let Some(table) = stream.try_next().await? {
        match table {
            V2QueryResult::DataSetHeader(header) => println!("header: {:#?}", header),
            V2QueryResult::DataTable(table) => println!("table: {:#?}", table),
            V2QueryResult::DataSetCompletion(completion) => {
                println!("completion: {:#?}", completion)
            }
            V2QueryResult::TableHeader(header) => println!("header: {:#?}", header),
            V2QueryResult::TableFragment(fragment) => println!("fragment: {:#?}", fragment),
            V2QueryResult::TableProgress(progress) => println!("progress: {:#?}", progress),
            V2QueryResult::TableCompletion(completion) => {
                println!("completion: {:#?}", completion)
            }
        }
    }

    Ok(())
}

async fn non_progressive(args: &Args, client: &KustoClient) {
    println!("Querying {} with regular client", args.query);

    let response = client
        .execute_query_with_options(
            args.database.clone(),
            args.query.clone(),
            Some(
                RequestOptionsBuilder::default()
                    .with_results_progressive_enabled(false) // change to true to enable progressive results
                    .build()
                    .expect("Failed to create request options"),
            ),
        )
        .into_future()
        .await
        .unwrap();

    println!("All results:");

    for table in &response.results {
        match table {
            V2QueryResult::DataSetHeader(header) => println!("header: {:#?}", header),
            V2QueryResult::DataTable(table) => println!("table: {:#?}", table),
            V2QueryResult::DataSetCompletion(completion) => {
                println!("completion: {:#?}", completion)
            }
            V2QueryResult::TableHeader(header) => println!("header: {:#?}", header),
            V2QueryResult::TableFragment(fragment) => println!("fragment: {:#?}", fragment),
            V2QueryResult::TableProgress(progress) => println!("progress: {:#?}", progress),
            V2QueryResult::TableCompletion(completion) => {
                println!("completion: {:#?}", completion)
            }
        }
    }

    // Print the primary tables
    let primary_results = response.into_primary_results().collect::<Vec<_>>();
    println!("primary results: {:#?}", primary_results);
}

#[derive(Serialize, Deserialize, Debug, Clone, PartialEq)]
struct Item {
    vnum: i32,
    vdec: String, // optionally, you can use a decimal type here
    vdate: KustoDateTime,
    vspan: KustoDuration,
    vobj: Value,
    vb: bool,
    vreal: f64,
    vstr: String,
    vlong: i64,
    vguid: String, // optionally, you can use a guid type here
}

async fn to_struct(args: &Args, client: &KustoClient) -> Result<(), Box<dyn Error>> {
    let query = r#"datatable(vnum:int, vdec:decimal, vdate:datetime, vspan:timespan, vobj:dynamic, vb:bool, vreal:real, vstr:string, vlong:long, vguid:guid)
[
    1, decimal(2.00000000000001), datetime(2020-03-04T14:05:01.3109965Z), time(01:23:45.6789000), dynamic({
  "moshe": "value"
}), true, 0.01, "asdf", 9223372036854775807, guid(74be27de-1e4e-49d9-b579-fe0b331d3642),
2, decimal(5.00000000000005), datetime(2022-05-06T16:07:03.1234300Z), time(04:56:59.9120000), dynamic({
"moshe": "value2"
}), false, 0.05, "qwerty", 9223372036854775806, guid(f6e97f76-8b73-45c0-b9ef-f68e8f897713),
3, decimal(9.9999999999999), datetime(2023-07-08T18:09:05.5678000Z), time(07:43:12.3456000), dynamic({
"moshe": "value3"
}), true, 0.99, "zxcv", 9223372036854775805, guid(d8e3575c-a7a0-47b3-8c73-9a7a6aaabc12),
]"#;

    let response = client
        .execute_query(args.database.clone(), query)
        .into_future()
        .await?;

    let results = response.into_primary_results().next()?;

    let rows = results.rows;

    let items = serde_json::from_value::<Vec<Item>>(Value::Array(rows))?;

    println!("items: {:#?}", items);

    Ok(())
}<|MERGE_RESOLUTION|>--- conflicted
+++ resolved
@@ -70,13 +70,8 @@
                     .expect("Failed to create request options"),
             ),
         )
-<<<<<<< HEAD
         .into_stream()
         .await?;
-=======
-        .await
-        .unwrap();
->>>>>>> f93092ae
 
     println!("Printing all streaming results");
 
@@ -115,7 +110,6 @@
                     .expect("Failed to create request options"),
             ),
         )
-        .into_future()
         .await
         .unwrap();
 
