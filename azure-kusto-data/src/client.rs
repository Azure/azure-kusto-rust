--- conflicted
+++ resolved
@@ -68,7 +68,7 @@
 #[derive(Clone, Debug)]
 pub struct KustoClient {
     pipeline: Arc<Pipeline>,
-    service_url: String,
+    service_url: Arc<String>,
     query_url: Arc<String>,
     management_url: Arc<String>,
 }
@@ -83,43 +83,28 @@
 }
 
 impl KustoClient {
-<<<<<<< HEAD
-    pub fn new_with_options<T>(
-        url: T,
-        credential: Arc<dyn TokenCredential>,
-        options: KustoClientOptions,
-    ) -> Result<Self>
-    where
-        T: Into<String>,
-    {
-        let service_url = url.into().trim_end_matches('/').to_string();
+    /// Create a new Kusto client.
+    /// This method accepts a connection string, that includes the Kusto cluster and the authentication information for the cluster.
+    /// # Example
+    /// ```rust
+    /// use azure_kusto_data::prelude::*;
+    ///
+    /// let client = KustoClient::new(
+    ///    ConnectionString::with_default_auth("https://mycluster.region.kusto.windows.net/"),
+    ///    KustoClientOptions::default());
+    ///
+    /// assert!(client.is_ok());
+    /// ```
+    pub fn new(connection_string: ConnectionString, options: KustoClientOptions) -> Result<Self> {
+        let (data_source, credentials) = connection_string.into_data_source_and_credentials();
+        let service_url = data_source.trim_end_matches('/').to_string();
         let query_url = format!("{}/v2/rest/query", service_url);
         let management_url = format!("{}/v1/rest/mgmt", service_url);
-        let pipeline = new_pipeline_from_options(credential, &service_url, options);
-=======
-    /// Create a new Kusto client.
-    /// This method accepts a connection string, that includes the Kusto cluster and the authentication information for the cluster.
-    /// # Example
-    /// ```rust
-    /// use azure_kusto_data::prelude::*;
-    ///
-    /// let client = KustoClient::new(
-    ///    ConnectionString::with_default_auth("https://mycluster.region.kusto.windows.net/"),
-    ///    KustoClientOptions::default());
-    ///
-    /// assert!(client.is_ok());
-    /// ```
-    pub fn new(connection_string: ConnectionString, options: KustoClientOptions) -> Result<Self> {
-        let (data_source, credentials) = connection_string.into_data_source_and_credentials();
-        let service_url = data_source.trim_end_matches('/');
-        let query_url = format!("{}/v2/rest/query", service_url);
-        let management_url = format!("{}/v1/rest/mgmt", service_url);
-        let pipeline = new_pipeline_from_options(credentials, service_url, options);
->>>>>>> 72d8bda1
+        let pipeline = new_pipeline_from_options(credentials, &service_url, options);
 
         Ok(Self {
             pipeline: pipeline.into(),
-            service_url,
+            service_url: service_url.into(),
             query_url: query_url.into(),
             management_url: management_url.into(),
         })
