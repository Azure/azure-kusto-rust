--- conflicted
+++ resolved
@@ -1,13 +1,8 @@
 //! This module contains the client for the Azure Kusto Data service.
 
 use crate::authorization_policy::AuthorizationPolicy;
-<<<<<<< HEAD
 use crate::connection_string::{ConnectionString, ConnectionStringAuth};
-use crate::error::Result;
-=======
-use crate::connection_string::ConnectionString;
 use crate::error::{Error, Result};
->>>>>>> f4989216
 use crate::operations::query::{QueryRunner, QueryRunnerBuilder, V1QueryRunner, V2QueryRunner};
 
 use azure_core::{ClientOptions, Context, Pipeline};
@@ -93,19 +88,11 @@
     /// assert!(client.is_ok());
     /// ```
     pub fn new(connection_string: ConnectionString, options: KustoClientOptions) -> Result<Self> {
-<<<<<<< HEAD
         let (data_source, credentials) = connection_string.into_data_source_and_auth();
         let service_url = Arc::new(data_source.trim_end_matches('/').to_string());
-        let query_url = format!("{}/v2/rest/query", service_url);
-        let management_url = format!("{}/v1/rest/mgmt", service_url);
-        let pipeline = new_pipeline_from_options(credentials, (*service_url).clone(), options);
-=======
-        let (data_source, credentials) = connection_string.into_data_source_and_credentials();
-        let service_url = data_source.trim_end_matches('/');
         let query_url = format!("{service_url}/v2/rest/query");
         let management_url = format!("{service_url}/v1/rest/mgmt");
-        let pipeline = new_pipeline_from_options(credentials, service_url, options);
->>>>>>> f4989216
+        let pipeline = new_pipeline_from_options(credentials, (*service_url).clone(), options);
 
         Ok(Self {
             pipeline: pipeline.into(),
