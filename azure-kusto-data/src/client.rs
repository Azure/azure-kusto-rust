--- conflicted
+++ resolved
@@ -1,11 +1,7 @@
 //! This module contains the client for the Azure Kusto Data service.
 
 use crate::authorization_policy::AuthorizationPolicy;
-<<<<<<< HEAD
-use crate::connection_string::ConnectionString;
-=======
 use crate::connection_string::{ConnectionString, ConnectionStringAuth};
->>>>>>> 2159bd45
 use crate::error::Result;
 use crate::operations::query::{QueryRunner, QueryRunnerBuilder, V1QueryRunner, V2QueryRunner};
 
@@ -93,29 +89,17 @@
     /// use azure_kusto_data::prelude::*;
     ///
     /// let client = KustoClient::new(
-<<<<<<< HEAD
-    ///    ConnectionString::with_default_auth("https://mycluster.region.kusto.windows.net/"),
-=======
-    ///    ConnectionString::with_default_auth("https://mycluster.region.kusto.windows.net/".to_string()),
->>>>>>> 2159bd45
+    ///    ConnectionString::with_default_auth("https://mycluster.region.kusto.windows.net/"),
     ///    KustoClientOptions::default());
     ///
     /// assert!(client.is_ok());
     /// ```
     pub fn new(connection_string: ConnectionString, options: KustoClientOptions) -> Result<Self> {
-<<<<<<< HEAD
-        let (data_source, credentials) = connection_string.into_data_source_and_credentials();
-        let service_url = data_source.trim_end_matches('/').to_string();
-        let query_url = format!("{}/v2/rest/query", service_url);
-        let management_url = format!("{}/v1/rest/mgmt", service_url);
-        let pipeline = new_pipeline_from_options(credentials, &service_url, options);
-=======
         let (data_source, credentials) = connection_string.into_data_source_and_auth();
         let service_url = Arc::new(data_source.trim_end_matches('/').to_string());
         let query_url = format!("{}/v2/rest/query", service_url);
         let management_url = format!("{}/v1/rest/mgmt", service_url);
         let pipeline = new_pipeline_from_options(credentials, (*service_url).clone(), options);
->>>>>>> 2159bd45
 
         Ok(Self {
             pipeline: pipeline.into(),
@@ -146,19 +130,11 @@
     /// # #[tokio::main] async fn main() -> Result<(), Error> {
     ///
     /// let client = KustoClient::new(
-<<<<<<< HEAD
     ///   ConnectionString::with_default_auth("https://mycluster.region.kusto.windows.net/"),
     ///   KustoClientOptions::default())?;
     ///
     ///  // Once the [IntoFuture] trait is stabilized, we can drop the call the `into_future()` here
     ///  let result = client.execute_with_options("some_database", ".show version", QueryKind::Management, None).into_future().await?;
-=======
-    ///   ConnectionString::with_default_auth("https://mycluster.region.kusto.windows.net/".to_string()),
-    ///   KustoClientOptions::default())?;
-    ///
-    ///  // Once the [IntoFuture] trait is stabilized, we can drop the call the `into_future()` here
-    ///  let result = client.execute_with_options("some_database".into(), ".show version".into(), QueryKind::Management, None).into_future().await?;
->>>>>>> 2159bd45
     ///
     /// assert!(matches!(result, KustoResponse::V1(..)));
     /// # Ok(())}
@@ -166,17 +142,10 @@
     #[must_use]
     pub fn execute_with_options(
         &self,
-<<<<<<< HEAD
         database: impl Into<String>,
         query: impl Into<String>,
         kind: QueryKind,
         options: impl Into<Option<RequestOptions>>,
-=======
-        database: String,
-        query: String,
-        kind: QueryKind,
-        options: Option<RequestOptions>,
->>>>>>> 2159bd45
     ) -> QueryRunner {
         QueryRunnerBuilder::default()
             .with_kind(kind)
@@ -200,7 +169,6 @@
     /// use azure_kusto_data::request_options::RequestOptionsBuilder;
     ///
     /// let client = KustoClient::new(
-<<<<<<< HEAD
     ///    ConnectionString::with_default_auth("https://mycluster.region.kusto.windows.net/"),
     ///    KustoClientOptions::default())?;
     ///    // Once the [IntoFuture] trait is stabilized, we can drop the call the `into_future()` here
@@ -208,15 +176,6 @@
     ///         "some_database",
     ///         "MyTable | take 10",
     ///         Some(RequestOptionsBuilder::default().with_request_app_name("app name").build().unwrap()))
-=======
-    ///    ConnectionString::with_default_auth("https://mycluster.region.kusto.windows.net/".to_string()),
-    ///    KustoClientOptions::default())?;
-    ///    // Once the [IntoFuture] trait is stabilized, we can drop the call the `into_future()` here
-    ///    let result = client.execute_query_with_options(
-    ///         "some_database".into(),
-    ///         "MyTable | take 10".into(),
-    ///         Some(RequestOptionsBuilder::default().with_request_app_name("app name".to_string()).build().unwrap()))
->>>>>>> 2159bd45
     ///     .into_future().await?;
     ///
     ///   for table in result.into_primary_results() {
@@ -228,15 +187,9 @@
     #[must_use]
     pub fn execute_query_with_options(
         &self,
-<<<<<<< HEAD
         database: impl Into<String>,
         query: impl Into<String>,
         options: impl Into<Option<RequestOptions>>,
-=======
-        database: String,
-        query: String,
-        options: Option<RequestOptions>,
->>>>>>> 2159bd45
     ) -> V2QueryRunner {
         V2QueryRunner(self.execute_with_options(database, query, QueryKind::Query, options))
     }
@@ -250,19 +203,11 @@
     ///
     /// # #[tokio::main] async fn main() -> Result<(), Error> {
     /// let client = KustoClient::new(
-<<<<<<< HEAD
     ///    ConnectionString::with_default_auth("https://mycluster.region.kusto.windows.net/"),
     ///    KustoClientOptions::default())?;
     ///
     ///   // Once the [IntoFuture] trait is stabilized, we can drop the call the `into_future()` here
     ///    let result = client.execute_query("some_database", "MyTable | take 10").into_future().await?;
-=======
-    ///    ConnectionString::with_default_auth("https://mycluster.region.kusto.windows.net/".to_string()),
-    ///    KustoClientOptions::default())?;
-    ///
-    ///   // Once the [IntoFuture] trait is stabilized, we can drop the call the `into_future()` here
-    ///    let result = client.execute_query("some_database".into(), "MyTable | take 10".into()).into_future().await?;
->>>>>>> 2159bd45
     ///
     ///    for table in result.into_primary_results() {
     ///        println!("{}", table.table_name);
@@ -270,15 +215,11 @@
     /// # Ok(())}
     /// ```
     #[must_use]
-<<<<<<< HEAD
     pub fn execute_query(
         &self,
         database: impl Into<String>,
         query: impl Into<String>,
     ) -> V2QueryRunner {
-=======
-    pub fn execute_query(&self, database: String, query: String) -> V2QueryRunner {
->>>>>>> 2159bd45
         V2QueryRunner(self.execute_with_options(database, query, QueryKind::Query, None))
     }
 
@@ -290,21 +231,12 @@
     /// use azure_kusto_data::prelude::*;
     /// # #[tokio::main] async fn main() -> Result<(), Error> {
     /// let client = KustoClient::new(
-<<<<<<< HEAD
     ///    ConnectionString::with_default_auth("https://mycluster.region.kusto.windows.net/"),
     ///    KustoClientOptions::default())?;
     ///
     /// // Once the [IntoFuture] trait is stabilized, we can drop the call the `into_future()` here
     ///    let result = client.execute_command_with_options("some_database", ".show version",
     ///     Some(RequestOptionsBuilder::default().with_request_app_name("app name").build().unwrap()))
-=======
-    ///    ConnectionString::with_default_auth("https://mycluster.region.kusto.windows.net/".to_string()),
-    ///    KustoClientOptions::default())?;
-    ///
-    /// // Once the [IntoFuture] trait is stabilized, we can drop the call the `into_future()` here
-    ///    let result = client.execute_command_with_options("some_database".into(), ".show version".into(),
-    ///     Some(RequestOptionsBuilder::default().with_request_app_name("app name".to_string()).build().unwrap()))
->>>>>>> 2159bd45
     ///     .into_future().await?;
     ///
     /// for table in result.tables {
@@ -315,15 +247,9 @@
     #[must_use]
     pub fn execute_command_with_options(
         &self,
-<<<<<<< HEAD
         database: impl Into<String>,
         query: impl Into<String>,
         options: impl Into<Option<RequestOptions>>,
-=======
-        database: String,
-        query: String,
-        options: Option<RequestOptions>,
->>>>>>> 2159bd45
     ) -> V1QueryRunner {
         V1QueryRunner(self.execute_with_options(database, query, QueryKind::Management, options))
     }
@@ -338,19 +264,11 @@
     /// # #[tokio::main] async fn main() -> Result<(), Error> {
     ///
     /// let client = KustoClient::new(
-<<<<<<< HEAD
     ///    ConnectionString::with_default_auth("https://mycluster.region.kusto.windows.net/"),
     ///    KustoClientOptions::default())?;
     ///
     ///    // Once the [IntoFuture] trait is stabilized, we can drop the call the `into_future()` here
     ///    let result = client.execute_command("some_database", ".show version").into_future().await?;
-=======
-    ///    ConnectionString::with_default_auth("https://mycluster.region.kusto.windows.net/".to_string()),
-    ///    KustoClientOptions::default())?;
-    ///
-    ///    // Once the [IntoFuture] trait is stabilized, we can drop the call the `into_future()` here
-    ///    let result = client.execute_command("some_database".into(), ".show version".into()).into_future().await?;
->>>>>>> 2159bd45
     ///
     ///    for table in result.tables {
     ///        println!("{}", table.table_name);
@@ -358,15 +276,11 @@
     /// # Ok(())}
     /// ```
     #[must_use]
-<<<<<<< HEAD
     pub fn execute_command(
         &self,
         database: impl Into<String>,
         query: impl Into<String>,
     ) -> V1QueryRunner {
-=======
-    pub fn execute_command(&self, database: String, query: String) -> V1QueryRunner {
->>>>>>> 2159bd45
         V1QueryRunner(self.execute_with_options(database, query, QueryKind::Management, None))
     }
 }
