--- conflicted
+++ resolved
@@ -1011,50 +1011,8 @@
         Some(s)
     }
 
-<<<<<<< HEAD
     pub(crate) fn into_data_source_and_auth(self) -> (String, ConnectionStringAuth) {
         (self.data_source, self.auth)
-=======
-    pub(crate) fn into_data_source_and_credentials(self) -> (String, Arc<dyn TokenCredential>) {
-        (
-            self.data_source,
-            match self.auth {
-                ConnectionStringAuth::Default => Arc::new(DefaultAzureCredential::default()),
-                ConnectionStringAuth::UserAndPassword { .. } => unimplemented!(),
-                ConnectionStringAuth::Token { token } => Arc::new(ConstTokenCredential { token }),
-                ConnectionStringAuth::TokenCallback {
-                    token_callback,
-                    time_to_live,
-                } => Arc::new(CallbackTokenCredential {
-                    token_callback,
-                    time_to_live,
-                }),
-                ConnectionStringAuth::Application {
-                    client_id,
-                    client_secret,
-                    client_authority,
-                } => Arc::new(ClientSecretCredential::new(
-                    azure_core::new_http_client(),
-                    client_authority,
-                    client_id,
-                    client_secret,
-                    TokenCredentialOptions::default(),
-                )),
-                ConnectionStringAuth::ApplicationCertificate { .. } => unimplemented!(),
-                ConnectionStringAuth::ManagedIdentity { user_id } => {
-                    if let Some(user_id) = user_id {
-                        Arc::new(ImdsManagedIdentityCredential::default().with_object_id(user_id))
-                    } else {
-                        Arc::new(ImdsManagedIdentityCredential::default())
-                    }
-                }
-                ConnectionStringAuth::AzureCli => Arc::new(AzureCliCredential::new()),
-                ConnectionStringAuth::DeviceCode { .. } => unimplemented!(),
-                ConnectionStringAuth::InteractiveLogin => unimplemented!(),
-                ConnectionStringAuth::TokenCredential { credential } => credential.clone(),
-            },
-        )
->>>>>>> f4989216
     }
 }
 
