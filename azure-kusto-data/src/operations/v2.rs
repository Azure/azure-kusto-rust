--- conflicted
+++ resolved
@@ -1,9 +1,5 @@
-<<<<<<< HEAD
+use crate::error::ParseError;
 use crate::error::{Error, Error::JsonError, Partial, partial_from_tuple, PartialExt, Result};
-=======
-use crate::error::ParseError;
-use crate::error::{Error::JsonError, Partial, PartialExt, Result};
->>>>>>> 1e643fe7
 use crate::models::v2;
 use crate::models::v2::{DataTable, Frame, QueryCompletionInformation, QueryProperties, TableKind};
 use futures::lock::Mutex;
@@ -59,11 +55,7 @@
 }
 
 impl StreamingDataset {
-<<<<<<< HEAD
-    fn new(stream: impl Stream<Item=Result<Frame>> + Send + 'static) -> Self {
-=======
-    fn new(stream: impl Stream<Item = Result<Frame>> + Send + 'static) -> Arc<Self> {
->>>>>>> 1e643fe7
+    fn new(stream: impl Stream<Item = Result<Frame>> + Send + 'static) -> Self {
         let (tx, rx) = tokio::sync::mpsc::channel(1);
         let res = StreamingDataset {
             header: Arc::new(Mutex::new(None)),
@@ -89,13 +81,12 @@
     }
 }
 
-<<<<<<< HEAD
 async fn populate_with_stream(
     header_store: OM<v2::DataSetHeader>,
     completion_store: OM<v2::DataSetCompletion>,
     query_properties: OM<Vec<QueryProperties>>,
     query_completion_information: OM<Vec<QueryCompletionInformation>>,
-    stream: impl Stream<Item=Result<Frame>>,
+    stream: impl Stream<Item = Result<Frame>>,
     tx: &Sender<Partial<DataTable>>,
 ) -> Result<()> {
     pin_mut!(stream);
@@ -158,86 +149,6 @@
                         Some(new_table),
                         table_completion.one_api_errors.map(|e| e.into_iter().map(Error::QueryApiError).collect::<Vec<Error>>().into()),
                     ))).await?;
-=======
-    async fn populate_with_stream(
-        &self,
-        stream: impl Stream<Item = Result<Frame>>,
-        tx: Sender<Partial<DataTable>>,
-    ) -> Result<()> {
-        pin_mut!(stream);
-
-        let mut current_table = Some(DataTable {
-            table_id: 0,
-            table_name: "".to_string(),
-            table_kind: TableKind::PrimaryResult,
-            columns: Vec::new(),
-            rows: Vec::new(),
-        });
-
-        while let Some(frame) = stream.try_next().await.transpose() {
-            let frame = frame?;
-            match frame {
-                Frame::DataSetHeader(header) => {
-                    self.header.lock().await.replace(header);
-                }
-                Frame::DataSetCompletion(completion) => {
-                    self.completion.lock().await.replace(completion);
-                }
-                Frame::DataTable(table) if table.table_kind == TableKind::QueryProperties => {
-                    let mut query_properties = self.query_properties.lock().await;
-                    match table
-                        .deserialize_values::<QueryProperties>()
-                        .ignore_partial_results()
-                    {
-                        Ok(v) => {
-                            query_properties.replace(v);
-                        }
-                        Err(e) => tx.send(e.into()).await?,
-                    }
-                }
-                Frame::DataTable(table)
-                    if table.table_kind == TableKind::QueryCompletionInformation =>
-                {
-                    let mut query_completion = self.query_completion_information.lock().await;
-                    match table
-                        .deserialize_values::<QueryCompletionInformation>()
-                        .ignore_partial_results()
-                    {
-                        Ok(v) => {
-                            query_completion.replace(v);
-                        }
-                        Err(e) => tx.send(e.into()).await?,
-                    }
-                }
-                Frame::DataTable(table) => {
-                    tx.send(Ok(table)).await?;
-                }
-                Frame::TableHeader(table_header) => {
-                    let mut table = current_table
-                        .take()
-                        .ok_or(ParseError::Frame("Table is unexpectedly none".into()))?;
-                    table.table_id = table_header.table_id;
-                    table.table_name = table_header.table_name.clone();
-                    table.table_kind = table_header.table_kind;
-                    table.columns = table_header.columns.clone();
-                }
-                Frame::TableFragment(table_fragment) => {
-                    current_table
-                        .take()
-                        .ok_or(ParseError::Frame(
-                            "TableFragment without TableHeader".into(),
-                        ))?
-                        .rows
-                        .extend(table_fragment.rows);
-                }
-                Frame::TableCompletion(table_completion) => {
-                    tx.send(Ok(current_table.take().ok_or(ParseError::Frame(
-                        "TableCompletion without TableHeader".into(),
-                    ))?))
-                    .await?;
-                }
-                Frame::TableProgress(_) => {}
->>>>>>> 1e643fe7
             }
             Frame::TableProgress(_) => {}
         }
