<<<<<<< HEAD
use azure_core::headers::AUTHORIZATION;
use azure_core::{auth::TokenCredential, Context, Policy, PolicyResult, Request};
=======
use crate::cloud_info::CloudInfo;
use crate::prelude::ConnectionStringAuth;
use azure_core::headers::{HeaderValue, AUTHORIZATION};
use azure_core::{
    auth::TokenCredential, ClientOptions, Context, Pipeline, Policy, PolicyResult, Request,
};
use futures::lock::Mutex;
use std::fmt::{Debug, Formatter};
>>>>>>> 2159bd45
use std::sync::Arc;

pub struct AuthorizationPolicy {
    auth: ConnectionStringAuth,
    raw_resource: String,
    credential: Mutex<Option<(Arc<dyn TokenCredential>, String)>>,
}

impl Debug for AuthorizationPolicy {
    fn fmt(&self, f: &mut Formatter<'_>) -> std::fmt::Result {
        f.debug_struct("AuthorizationPolicy")
            .field("auth", &self.auth)
            .field("raw_resource", &self.raw_resource)
            .finish()
    }
}

impl AuthorizationPolicy {
    pub(crate) fn new(auth: ConnectionStringAuth, raw_resource: String) -> Self {
        Self {
            auth,
            raw_resource,
            credential: Mutex::new(None),
        }
    }
}

#[async_trait::async_trait]
impl Policy for AuthorizationPolicy {
    async fn send(
        &self,
        ctx: &Context,
        request: &mut Request,
        next: &[Arc<dyn Policy>],
    ) -> PolicyResult {
        assert!(
            !next.is_empty(),
            "Authorization policies cannot be the last policy of a pipeline"
        );

<<<<<<< HEAD
        let token = self.credential.get_token(&self.resource).await?;
=======
        let (cred, resource) = {
            let mut lock = self.credential.lock().await;
            if let Some((cred, resource)) = lock.clone() {
                (cred, resource)
            } else {
                let cloud_info = CloudInfo::get(
                    &Pipeline::new(
                        option_env!("CARGO_PKG_NAME"),
                        option_env!("CARGO_PKG_VERSION"),
                        ClientOptions::default(),
                        Vec::new(),
                        Vec::new(),
                    ),
                    &self.raw_resource,
                )
                .await
                .unwrap_or(CloudInfo::default());

                *lock = Some((
                    self.auth.clone().into_credential(),
                    cloud_info.get_resource_uri().to_string(),
                ));

                lock.clone().unwrap()
            }
        };

        let token = cred.get_token(&resource).await?;
        let auth_header_value = format!("Bearer {}", token.token.secret());
>>>>>>> 2159bd45

        request.insert_header(AUTHORIZATION, &format!("Bearer {}", token.token.secret()));

        next[0].send(ctx, request, &next[1..]).await
    }
}<|MERGE_RESOLUTION|>--- conflicted
+++ resolved
@@ -1,16 +1,11 @@
-<<<<<<< HEAD
-use azure_core::headers::AUTHORIZATION;
-use azure_core::{auth::TokenCredential, Context, Policy, PolicyResult, Request};
-=======
 use crate::cloud_info::CloudInfo;
 use crate::prelude::ConnectionStringAuth;
-use azure_core::headers::{HeaderValue, AUTHORIZATION};
+use azure_core::headers::AUTHORIZATION;
 use azure_core::{
     auth::TokenCredential, ClientOptions, Context, Pipeline, Policy, PolicyResult, Request,
 };
 use futures::lock::Mutex;
 use std::fmt::{Debug, Formatter};
->>>>>>> 2159bd45
 use std::sync::Arc;
 
 pub struct AuthorizationPolicy {
@@ -51,9 +46,6 @@
             "Authorization policies cannot be the last policy of a pipeline"
         );
 
-<<<<<<< HEAD
-        let token = self.credential.get_token(&self.resource).await?;
-=======
         let (cred, resource) = {
             let mut lock = self.credential.lock().await;
             if let Some((cred, resource)) = lock.clone() {
@@ -82,8 +74,6 @@
         };
 
         let token = cred.get_token(&resource).await?;
-        let auth_header_value = format!("Bearer {}", token.token.secret());
->>>>>>> 2159bd45
 
         request.insert_header(AUTHORIZATION, &format!("Bearer {}", token.token.secret()));
 
