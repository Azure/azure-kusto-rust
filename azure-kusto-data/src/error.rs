--- conflicted
+++ resolved
@@ -1,9 +1,5 @@
-<<<<<<< HEAD
-//! Defines `KustoRsError` for representing failures in various operations.
+//! Defines [Error] for representing failures in various operations.
 use http::StatusCode;
-=======
-//! Defines [Error] for representing failures in various operations.
->>>>>>> 72d8bda1
 use std::fmt::Debug;
 use std::num::TryFromIntError;
 
