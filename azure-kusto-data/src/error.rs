--- conflicted
+++ resolved
@@ -34,18 +34,6 @@
     AzureError(#[from] azure_core::error::Error),
 
     /// Errors raised when parsing connection information
-<<<<<<< HEAD
-    #[error("Configuration error: {0}")]
-    ConfigurationError(#[from] crate::connection_string::ConnectionStringError),
-
-    /// Error when streaming
-    #[error(transparent)]
-    StreamError(#[from] azure_core::StreamError),
-
-    /// Error when parsing URI
-    #[error(transparent)]
-    InvalidUri(#[from] http::uri::InvalidUri),
-=======
     #[error("Connection string error: {0}")]
     ConnectionStringError(#[from] ConnectionStringError),
 
@@ -70,7 +58,6 @@
     UnexpectedKey { key: String },
     #[error("Parsing error: {}", msg)]
     ParsingError { msg: String },
->>>>>>> 125a753d
 }
 
 pub type Result<T> = std::result::Result<T, Error>;