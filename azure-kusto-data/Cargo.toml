[package]
name = "azure-kusto-data"
version = "0.1.0"
description = "Rust wrappers around Microsoft Azure REST APIs - Azure Data Explorer"
readme = "README.md"
license = "MIT"
edition = "2021"
rust-version = "1.65"
repository = "https://github.com/azure/azure-sdk-for-rust"
homepage = "https://github.com/azure/azure-sdk-for-rust"
documentation = "https://docs.rs/azure_kusto_data"
keywords = ["sdk", "azure", "kusto", "azure-data-explorer"]
categories = ["api-bindings"]

[dependencies]
arrow = { version = "28.0.0", optional = true }
azure_core = { version = "0.7.0", features = [
    "enable_reqwest",
    "enable_reqwest_gzip",
] }
azure_identity = { version = "0.8.0" }
async-trait = "0.1.59"
async-convert = "1.0.0"
<<<<<<< HEAD
bytes = "1.2.1"
futures = "0.3.23"
serde = { version = "1.0.143", features = ["derive"] }
serde_json = "1.0.81"
serde_with = { version = "2.0.0", features = ["json"] }
thiserror = "1.0.32"
hashbrown = "0.12.3"
regex = "1.6.0"
time = { version = "0.3.13", features = [
=======
bytes = "1.3.0"
futures = "0.3.25"
http = "0.2.8"
serde = { version = "1.0.148", features = ["derive"] }
serde_json = "1.0.89"
serde_with = { version = "2.1.0", features = ["json"] }
thiserror = "1.0.37"
hashbrown = "0.13.1"
regex = "1.7.0"
time = { version = "0.3.17", features = [
>>>>>>> f4989216
    "serde",
    "parsing",
    "formatting",
    "macros",
    "serde-well-known",
] }
derive_builder = "0.12"
once_cell = "1.16.0"

[dev-dependencies]
arrow = { version = "28.0.0", features = ["prettyprint"] }
dotenv = "0.15.0"
env_logger = "0.10.0"
tokio = { version = "1.22.0", features = ["macros"] }
oauth2 = "4.3.0"
criterion = "0.4.0"
clap = { version = "4", features = ["derive", "env"] }
decimal = "2.0.0"
uuid = { version = "1.2.2", features = [ "serde"] }

[features]
default = ["arrow"]
test_e2e = []

[[bench]]
name = "connection_string"
harness = false<|MERGE_RESOLUTION|>--- conflicted
+++ resolved
@@ -21,20 +21,8 @@
 azure_identity = { version = "0.8.0" }
 async-trait = "0.1.59"
 async-convert = "1.0.0"
-<<<<<<< HEAD
-bytes = "1.2.1"
-futures = "0.3.23"
-serde = { version = "1.0.143", features = ["derive"] }
-serde_json = "1.0.81"
-serde_with = { version = "2.0.0", features = ["json"] }
-thiserror = "1.0.32"
-hashbrown = "0.12.3"
-regex = "1.6.0"
-time = { version = "0.3.13", features = [
-=======
 bytes = "1.3.0"
 futures = "0.3.25"
-http = "0.2.8"
 serde = { version = "1.0.148", features = ["derive"] }
 serde_json = "1.0.89"
 serde_with = { version = "2.1.0", features = ["json"] }
@@ -42,7 +30,6 @@
 hashbrown = "0.13.1"
 regex = "1.7.0"
 time = { version = "0.3.17", features = [
->>>>>>> f4989216
     "serde",
     "parsing",
     "formatting",
